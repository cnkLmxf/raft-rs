//! Represents the storage trait and example implementation.
//!
//! The storage trait is used to house and eventually serialize the state of the system.
//! Custom implementations of this are normal and this is likely to be a key integration
//! point for your distributed storage.

// Copyright 2016 PingCAP, Inc.
//
// Licensed under the Apache License, Version 2.0 (the "License");
// you may not use this file except in compliance with the License.
// You may obtain a copy of the License at
//
//     http://www.apache.org/licenses/LICENSE-2.0
//
// Unless required by applicable law or agreed to in writing, software
// distributed under the License is distributed on an "AS IS" BASIS,
// See the License for the specific language governing permissions and
// limitations under the License.

// Copyright 2015 The etcd Authors
//
// Licensed under the Apache License, Version 2.0 (the "License");
// you may not use this file except in compliance with the License.
// You may obtain a copy of the License at
//
//     http://www.apache.org/licenses/LICENSE-2.0
//
// Unless required by applicable law or agreed to in writing, software
// distributed under the License is distributed on an "AS IS" BASIS,
// WITHOUT WARRANTIES OR CONDITIONS OF ANY KIND, either express or implied.
// See the License for the specific language governing permissions and
// limitations under the License.

use std::sync::{Arc, RwLock, RwLockReadGuard, RwLockWriteGuard};

use crate::eraftpb::{ConfChange, ConfState, Entry, HardState, Snapshot};

use crate::errors::{Error, Result, StorageError};
use crate::util;

/// Holds both the hard state (commit index, vote leader, term) and the configuration state
/// (Current node IDs)
#[derive(Debug, Clone, Getters, Setters)]
pub struct RaftState {
    /// Contains the last meta information including commit index, the vote leader, and the vote term.
    pub hard_state: HardState,
    /// Records the current node IDs like `[1, 2, 3]` in the cluster. Every Raft node must have a unique ID in the cluster;
    pub conf_state: ConfState,
    /// If this peer is in the middle of a membership change (The period between
    /// `BeginMembershipChange` and `FinalizeMembershipChange`) this will hold the final desired
    /// state.
    #[get = "pub"]
    #[set]
    pending_conf_state: Option<ConfState>,
    /// If `pending_conf_state` exists this will contain the index of the `BeginMembershipChange`
    /// entry.
    #[get = "pub"]
    #[set]
    pending_conf_state_start_index: Option<u64>,
}

/// Storage saves all the information about the current Raft implementation, including Raft Log, commit index, the leader to vote for, etc.
/// Pay attention to what is returned when there is no Log but it needs to get the `term` at index `first_index() - 1`. To solve this, you can use a dummy Log entry to keep the last truncated Log entry. See [`entries: vec![Entry::new()]`](src/storage.rs#L85) as a reference.
///
/// If any Storage method returns an error, the raft instance will
/// become inoperable and refuse to paticipate in elections; the
/// application is responsible for cleanup and recovery in this case.
pub trait Storage {
    /// `initial_state` is called when Raft is initialized. This interface will return a `RaftState` which contains `HardState` and `ConfState`;
    fn initial_state(&self) -> Result<RaftState>;
    /// Returns a slice of log entries in the range `[low, high)`.
    /// max_size limits the total size of the log entries returned, but
    /// entries returns at least one entry if any.
    fn entries(&self, low: u64, high: u64, max_size: u64) -> Result<Vec<Entry>>;
    /// Returns the term of entry idx, which must be in the range
    /// [first_index()-1, last_index()]. The term of the entry before
    /// first_index is retained for matching purpose even though the
    /// rest of that entry may not be available.
    fn term(&self, idx: u64) -> Result<u64>;
    /// Returns the index of the first log entry that is
    /// possible available via entries (older entries have been incorporated
    /// into the latest snapshot; if storage only contains the dummy entry the
    /// first log entry is not available).
    fn first_index(&self) -> Result<u64>;
    /// The index of the last entry in the log.
    fn last_index(&self) -> Result<u64>;
    /// Returns the most recent snapshot.
    ///
    /// If snapshot is temporarily unavailable, it should return SnapshotTemporarilyUnavailable,
    /// so raft state machine could know that Storage needs some time to prepare
    /// snapshot and call snapshot later.
    fn snapshot(&self) -> Result<Snapshot>;
}

/// The Memory Storage Core instance holds the actual state of the storage struct. To access this
/// value, use the `rl` and `wl` functions on the main MemStorage implementation.
pub struct MemStorageCore {
    hard_state: HardState,
    snapshot: Snapshot,
    // TODO: maybe vec_deque
    // entries[i] has raft log position i+snapshot.get_metadata().get_index()
    entries: Vec<Entry>,
}

impl Default for MemStorageCore {
    fn default() -> MemStorageCore {
        MemStorageCore {
            // When starting from scratch populate the list with a dummy entry at term zero.
            entries: vec![Entry::new()],
            hard_state: HardState::new(),
            snapshot: Snapshot::new(),
        }
    }
}

impl MemStorageCore {
    /// Saves the current HardState.
    pub fn set_hardstate(&mut self, hs: HardState) {
        self.hard_state = hs;
    }

    /// Saves the current conf state.
    pub fn set_conf_state(
        &mut self,
        cs: ConfState,
        pending_membership_change: Option<(ConfState, u64)>,
    ) {
        self.snapshot.mut_metadata().set_conf_state(cs);
        if let Some((cs, idx)) = pending_membership_change {
            self.snapshot
                .mut_metadata()
                .set_pending_membership_change(cs);
            self.snapshot
                .mut_metadata()
                .set_pending_membership_change_index(idx);
        }
    }

    fn inner_last_index(&self) -> u64 {
        self.entries[0].get_index() + self.entries.len() as u64 - 1
    }

    /// Overwrites the contents of this Storage object with those of the given snapshot.
    pub fn apply_snapshot(&mut self, snapshot: Snapshot) -> Result<()> {
        // handle check for old snapshot being applied
        let index = self.snapshot.get_metadata().get_index();
        let snapshot_index = snapshot.get_metadata().get_index();
        if index >= snapshot_index {
            return Err(Error::Store(StorageError::SnapshotOutOfDate));
        }

        let mut e = Entry::new();
        e.set_term(snapshot.get_metadata().get_term());
        e.set_index(snapshot.get_metadata().get_index());
        self.entries = vec![e];
        self.snapshot = snapshot;
        Ok(())
    }

    /// Makes a snapshot which can be retrieved with snapshot() and
    /// can be used to reconstruct the state at that point.
    /// If any configuration changes have been made since the last compaction,
    /// the result of the last apply_conf_change must be passed in.
    pub fn create_snapshot(
        &mut self,
        idx: u64,
        cs: Option<ConfState>,
        pending_membership_change: Option<ConfChange>,
        data: Vec<u8>,
    ) -> Result<&Snapshot> {
        if idx <= self.snapshot.get_metadata().get_index() {
            return Err(Error::Store(StorageError::SnapshotOutOfDate));
        }

        let offset = self.entries[0].get_index();
        if idx > self.inner_last_index() {
            panic!(
                "snapshot {} is out of bound lastindex({})",
                idx,
                self.inner_last_index()
            )
        }
        self.snapshot.mut_metadata().set_index(idx);
        self.snapshot
            .mut_metadata()
            .set_term(self.entries[(idx - offset) as usize].get_term());
        if let Some(cs) = cs {
            self.snapshot.mut_metadata().set_conf_state(cs)
        }
        if let Some(pending_change) = pending_membership_change {
            let meta = self.snapshot.mut_metadata();
            meta.set_pending_membership_change(pending_change.get_configuration().clone());
            meta.set_pending_membership_change_index(pending_change.get_start_index());
        }
        self.snapshot.set_data(data);
        Ok(&self.snapshot)
    }

    /// Discards all log entries prior to compact_index.
    /// It is the application's responsibility to not attempt to compact an index
    /// greater than RaftLog.applied.
    pub fn compact(&mut self, compact_index: u64) -> Result<()> {
        let offset = self.entries[0].get_index();
        if compact_index <= offset {
            return Err(Error::Store(StorageError::Compacted));
        }
        if compact_index > self.inner_last_index() {
            panic!(
                "compact {} is out of bound lastindex({})",
                compact_index,
                self.inner_last_index()
            )
        }

        let i = (compact_index - offset) as usize;
        let entries = self.entries.drain(i..).collect();
        self.entries = entries;
        Ok(())
    }

    /// Append the new entries to storage.
    /// TODO: ensure the entries are continuous and
    /// entries[0].get_index() > self.entries[0].get_index()
    pub fn append(&mut self, ents: &[Entry]) -> Result<()> {
        if ents.is_empty() {
            return Ok(());
        }
        let first = self.entries[0].get_index() + 1;
        let last = ents[0].get_index() + ents.len() as u64 - 1;

        if last < first {
            return Ok(());
        }
        // truncate compacted entries
        let te: &[Entry] = if first > ents[0].get_index() {
            let start_ent = (first - ents[0].get_index()) as usize;
            &ents[start_ent..]
        } else {
            ents
        };

        let offset = te[0].get_index() - self.entries[0].get_index();
        if self.entries.len() as u64 > offset {
            let mut new_entries: Vec<Entry> = vec![];
            new_entries.extend_from_slice(&self.entries[..offset as usize]);
            new_entries.extend_from_slice(te);
            self.entries = new_entries;
        } else if self.entries.len() as u64 == offset {
            self.entries.extend_from_slice(te);
        } else {
            panic!(
                "missing log entry [last: {}, append at: {}]",
                self.inner_last_index(),
                te[0].get_index()
            )
        }

        Ok(())
    }
}

/// `MemStorage` is a thread-safe implementation of Storage trait.
/// It is mainly used for test purpose.
#[derive(Clone, Default)]
pub struct MemStorage {
    core: Arc<RwLock<MemStorageCore>>,
}

impl MemStorage {
    /// Returns a new memory storage value.
    pub fn new() -> MemStorage {
        MemStorage {
            ..Default::default()
        }
    }

    /// Opens up a read lock on the storage and returns a guard handle. Use this
    /// with functions that don't require mutation.
    pub fn rl(&self) -> RwLockReadGuard<'_, MemStorageCore> {
        self.core.read().unwrap()
    }

    /// Opens up a write lock on the storage and returns guard handle. Use this
    /// with functions that take a mutable reference to self.
    pub fn wl(&self) -> RwLockWriteGuard<'_, MemStorageCore> {
        self.core.write().unwrap()
    }
}

impl Storage for MemStorage {
    /// Implements the Storage trait.
    fn initial_state(&self) -> Result<RaftState> {
        let core = self.rl();
        let mut state = RaftState {
            hard_state: core.hard_state.clone(),
            conf_state: core.snapshot.get_metadata().get_conf_state().clone(),
            pending_conf_state: None,
            pending_conf_state_start_index: None,
        };
        if core.snapshot.get_metadata().has_pending_membership_change() {
            state.pending_conf_state = core
                .snapshot
                .get_metadata()
                .get_pending_membership_change()
                .clone()
                .into();
            state.pending_conf_state_start_index = core
                .snapshot
                .get_metadata()
                .get_pending_membership_change_index()
                .into();
        }
        Ok(state)
    }

    /// Implements the Storage trait.
    fn entries(&self, low: u64, high: u64, max_size: u64) -> Result<Vec<Entry>> {
        let core = self.rl();
        let offset = core.entries[0].get_index();
        if low <= offset {
            return Err(Error::Store(StorageError::Compacted));
        }

        if high > core.inner_last_index() + 1 {
            panic!(
                "index out of bound (last: {}, high: {}",
                core.inner_last_index() + 1,
                high
            );
        }
        // only contains dummy entries.
        if core.entries.len() == 1 {
            return Err(Error::Store(StorageError::Unavailable));
        }

        let lo = (low - offset) as usize;
        let hi = (high - offset) as usize;
        let mut ents = core.entries[lo..hi].to_vec();
        util::limit_size(&mut ents, max_size);
        Ok(ents)
    }

    /// Implements the Storage trait.
    fn term(&self, idx: u64) -> Result<u64> {
        let core = self.rl();
        let offset = core.entries[0].get_index();
        if idx < offset {
            return Err(Error::Store(StorageError::Compacted));
        }
        if idx - offset >= core.entries.len() as u64 {
            return Err(Error::Store(StorageError::Unavailable));
        }
        Ok(core.entries[(idx - offset) as usize].get_term())
    }

    /// Implements the Storage trait.
    fn first_index(&self) -> Result<u64> {
        let core = self.rl();
        Ok(core.entries[0].get_index() + 1)
    }

    /// Implements the Storage trait.
    fn last_index(&self) -> Result<u64> {
        let core = self.rl();
        Ok(core.inner_last_index())
    }

    /// Implements the Storage trait.
    fn snapshot(&self) -> Result<Snapshot> {
        let core = self.rl();
        Ok(core.snapshot.clone())
    }
}

#[cfg(test)]
mod test {
<<<<<<< HEAD
    use crate::eraftpb::{ConfState, Entry, Snapshot};
    use crate::errors::{Error as RaftError, StorageError};
    use crate::storage::{MemStorage, Storage};
=======
    extern crate harness;
    use eraftpb::{ConfState, Entry, Snapshot};
    use errors::{Error as RaftError, StorageError};
>>>>>>> f07204a1
    use harness::setup_for_test;
    #[cfg(feature = "lib-rust-protobuf")]
    use protobuf;
<<<<<<< HEAD
=======
    use storage::{MemStorage, Storage};
>>>>>>> f07204a1

    // TODO extract these duplicated utility functions for tests

    fn new_entry(index: u64, term: u64) -> Entry {
        let mut e = Entry::new();
        e.set_term(term);
        e.set_index(index);
        e
    }

    #[cfg(feature = "lib-rust-protobuf")]
    fn size_of<T: protobuf::Message>(m: &T) -> u32 {
        m.compute_size()
    }

    fn new_snapshot(index: u64, term: u64, nodes: Vec<u64>, data: Vec<u8>) -> Snapshot {
        let mut s = Snapshot::new();
        s.mut_metadata().set_index(index);
        s.mut_metadata().set_term(term);
        s.mut_metadata().mut_conf_state().set_nodes(nodes);
        s.set_data(data);
        s
    }

    #[test]
    fn test_storage_term() {
        setup_for_test();
        let ents = vec![new_entry(3, 3), new_entry(4, 4), new_entry(5, 5)];
        let mut tests = vec![
            (2, Err(RaftError::Store(StorageError::Compacted))),
            (3, Ok(3)),
            (4, Ok(4)),
            (5, Ok(5)),
            (6, Err(RaftError::Store(StorageError::Unavailable))),
        ];

        for (i, (idx, wterm)) in tests.drain(..).enumerate() {
            let storage = MemStorage::new();
            storage.wl().entries = ents.clone();

            let t = storage.term(idx);
            if t != wterm {
                panic!("#{}: expect res {:?}, got {:?}", i, wterm, t);
            }
        }
    }

    #[test]
    fn test_storage_entries() {
        setup_for_test();
        let ents = vec![
            new_entry(3, 3),
            new_entry(4, 4),
            new_entry(5, 5),
            new_entry(6, 6),
        ];
        let max_u64 = u64::max_value();
        let mut tests = vec![
            (
                2,
                6,
                max_u64,
                Err(RaftError::Store(StorageError::Compacted)),
            ),
            (
                3,
                4,
                max_u64,
                Err(RaftError::Store(StorageError::Compacted)),
            ),
            (4, 5, max_u64, Ok(vec![new_entry(4, 4)])),
            (4, 6, max_u64, Ok(vec![new_entry(4, 4), new_entry(5, 5)])),
            (
                4,
                7,
                max_u64,
                Ok(vec![new_entry(4, 4), new_entry(5, 5), new_entry(6, 6)]),
            ),
            // even if maxsize is zero, the first entry should be returned
            (4, 7, 0, Ok(vec![new_entry(4, 4)])),
            // limit to 2
            (
                4,
                7,
                u64::from(size_of(&ents[1]) + size_of(&ents[2])),
                Ok(vec![new_entry(4, 4), new_entry(5, 5)]),
            ),
            (
                4,
                7,
                u64::from(size_of(&ents[1]) + size_of(&ents[2]) + size_of(&ents[3]) / 2),
                Ok(vec![new_entry(4, 4), new_entry(5, 5)]),
            ),
            (
                4,
                7,
                u64::from(size_of(&ents[1]) + size_of(&ents[2]) + size_of(&ents[3]) - 1),
                Ok(vec![new_entry(4, 4), new_entry(5, 5)]),
            ),
            // all
            (
                4,
                7,
                u64::from(size_of(&ents[1]) + size_of(&ents[2]) + size_of(&ents[3])),
                Ok(vec![new_entry(4, 4), new_entry(5, 5), new_entry(6, 6)]),
            ),
        ];
        for (i, (lo, hi, maxsize, wentries)) in tests.drain(..).enumerate() {
            let storage = MemStorage::new();
            storage.wl().entries = ents.clone();
            let e = storage.entries(lo, hi, maxsize);
            if e != wentries {
                panic!("#{}: expect entries {:?}, got {:?}", i, wentries, e);
            }
        }
    }

    #[test]
    fn test_storage_last_index() {
        setup_for_test();
        let ents = vec![new_entry(3, 3), new_entry(4, 4), new_entry(5, 5)];
        let storage = MemStorage::new();
        storage.wl().entries = ents;

        let wresult = Ok(5);
        let result = storage.last_index();
        if result != wresult {
            panic!("want {:?}, got {:?}", wresult, result);
        }

        storage
            .wl()
            .append(&[new_entry(6, 5)])
            .expect("append failed");
        let wresult = Ok(6);
        let result = storage.last_index();
        if result != wresult {
            panic!("want {:?}, got {:?}", wresult, result);
        }
    }

    #[test]
    fn test_storage_first_index() {
        setup_for_test();
        let ents = vec![new_entry(3, 3), new_entry(4, 4), new_entry(5, 5)];
        let storage = MemStorage::new();
        storage.wl().entries = ents;

        let wresult = Ok(4);
        let result = storage.first_index();
        if result != wresult {
            panic!("want {:?}, got {:?}", wresult, result);
        }

        storage.wl().compact(4).expect("compact failed");
        let wresult = Ok(5);
        let result = storage.first_index();
        if result != wresult {
            panic!("want {:?}, got {:?}", wresult, result);
        }
    }

    #[test]
    fn test_storage_compact() {
        setup_for_test();
        let ents = vec![new_entry(3, 3), new_entry(4, 4), new_entry(5, 5)];
        let mut tests = vec![
            (2, Err(RaftError::Store(StorageError::Compacted)), 3, 3, 3),
            (3, Err(RaftError::Store(StorageError::Compacted)), 3, 3, 3),
            (4, Ok(()), 4, 4, 2),
            (5, Ok(()), 5, 5, 1),
        ];
        for (i, (idx, wresult, windex, wterm, wlen)) in tests.drain(..).enumerate() {
            let storage = MemStorage::new();
            storage.wl().entries = ents.clone();

            let result = storage.wl().compact(idx);
            if result != wresult {
                panic!("#{}: want {:?}, got {:?}", i, wresult, result);
            }
            let index = storage.wl().entries[0].get_index();
            if index != windex {
                panic!("#{}: want {}, index {}", i, windex, index);
            }
            let term = storage.wl().entries[0].get_term();
            if term != wterm {
                panic!("#{}: want {}, term {}", i, wterm, term);
            }
            let len = storage.wl().entries.len();
            if len != wlen {
                panic!("#{}: want {}, term {}", i, wlen, len);
            }
        }
    }

    #[test]
    fn test_storage_create_snapshot() {
        setup_for_test();
        let ents = vec![new_entry(3, 3), new_entry(4, 4), new_entry(5, 5)];
        let nodes = vec![1, 2, 3];
        let mut cs = ConfState::new();
        cs.set_nodes(nodes.clone());
        let data = b"data".to_vec();

        let mut tests = vec![
            (4, Ok(new_snapshot(4, 4, nodes.clone(), data.clone()))),
            (5, Ok(new_snapshot(5, 5, nodes.clone(), data.clone()))),
        ];
        for (i, (idx, wresult)) in tests.drain(..).enumerate() {
            let storage = MemStorage::new();
            storage.wl().entries = ents.clone();

            storage
                .wl()
                .create_snapshot(idx, Some(cs.clone()), None, data.clone())
                .expect("create snapshot failed");
            let result = storage.snapshot();
            if result != wresult {
                panic!("#{}: want {:?}, got {:?}", i, wresult, result);
            }
        }
    }

    #[test]
    fn test_storage_append() {
        setup_for_test();
        let ents = vec![new_entry(3, 3), new_entry(4, 4), new_entry(5, 5)];
        let mut tests = vec![
            (
                vec![new_entry(3, 3), new_entry(4, 4), new_entry(5, 5)],
                Ok(()),
                vec![new_entry(3, 3), new_entry(4, 4), new_entry(5, 5)],
            ),
            (
                vec![new_entry(3, 3), new_entry(4, 6), new_entry(5, 6)],
                Ok(()),
                vec![new_entry(3, 3), new_entry(4, 6), new_entry(5, 6)],
            ),
            (
                vec![
                    new_entry(3, 3),
                    new_entry(4, 4),
                    new_entry(5, 5),
                    new_entry(6, 5),
                ],
                Ok(()),
                vec![
                    new_entry(3, 3),
                    new_entry(4, 4),
                    new_entry(5, 5),
                    new_entry(6, 5),
                ],
            ),
            // truncate incoming entries, truncate the existing entries and append
            (
                vec![new_entry(2, 3), new_entry(3, 3), new_entry(4, 5)],
                Ok(()),
                vec![new_entry(3, 3), new_entry(4, 5)],
            ),
            // truncate the existing entries and append
            (
                vec![new_entry(4, 5)],
                Ok(()),
                vec![new_entry(3, 3), new_entry(4, 5)],
            ),
            // direct append
            (
                vec![new_entry(6, 6)],
                Ok(()),
                vec![
                    new_entry(3, 3),
                    new_entry(4, 4),
                    new_entry(5, 5),
                    new_entry(6, 6),
                ],
            ),
        ];
        for (i, (entries, wresult, wentries)) in tests.drain(..).enumerate() {
            let storage = MemStorage::new();
            storage.wl().entries = ents.clone();

            let result = storage.wl().append(&entries);
            if result != wresult {
                panic!("#{}: want {:?}, got {:?}", i, wresult, result);
            }
            let e = &storage.wl().entries;
            if *e != wentries {
                panic!("#{}: want {:?}, entries {:?}", i, wentries, e);
            }
        }
    }

    #[test]
    fn test_storage_apply_snapshot() {
        setup_for_test();
        let nodes = vec![1, 2, 3];
        let data = b"data".to_vec();

        let snapshots = vec![
            new_snapshot(4, 4, nodes.clone(), data.clone()),
            new_snapshot(3, 3, nodes.clone(), data.clone()),
        ];

        let storage = MemStorage::new();

        // Apply snapshot successfully
        let i = 0;
        let wresult = Ok(());
        let r = storage.wl().apply_snapshot(snapshots[i].clone());
        if r != wresult {
            panic!("#{}: want {:?}, got {:?}", i, wresult, r);
        }

        // Apply snapshot fails due to StorageError::SnapshotOutOfDate
        let i = 1;
        let wresult = Err(RaftError::Store(StorageError::SnapshotOutOfDate));
        let r = storage.wl().apply_snapshot(snapshots[i].clone());
        if r != wresult {
            panic!("#{}: want {:?}, got {:?}", i, wresult, r);
        }
    }
}<|MERGE_RESOLUTION|>--- conflicted
+++ resolved
@@ -374,22 +374,13 @@
 
 #[cfg(test)]
 mod test {
-<<<<<<< HEAD
     use crate::eraftpb::{ConfState, Entry, Snapshot};
     use crate::errors::{Error as RaftError, StorageError};
     use crate::storage::{MemStorage, Storage};
-=======
-    extern crate harness;
-    use eraftpb::{ConfState, Entry, Snapshot};
-    use errors::{Error as RaftError, StorageError};
->>>>>>> f07204a1
+    use harness;
     use harness::setup_for_test;
     #[cfg(feature = "lib-rust-protobuf")]
     use protobuf;
-<<<<<<< HEAD
-=======
-    use storage::{MemStorage, Storage};
->>>>>>> f07204a1
 
     // TODO extract these duplicated utility functions for tests
 
